--- conflicted
+++ resolved
@@ -4,7 +4,6 @@
     <meta charset="UTF-8">
     <meta name="viewport" content="width=device-width, initial-scale=1.0">
     <title>Travel Newsletter Signup</title>
-<<<<<<< HEAD
     <link rel="stylesheet" href="css/style.css">
 </head>
 <body>
@@ -17,56 +16,6 @@
             <a href="newsletters.html">Newsletter Archive</a>
         </div>
         
-=======
-    <style>
-        .form-container {
-            max-width: 500px;
-            margin: 0 auto;
-            padding: 20px;
-            background-color: #f9f9f9;
-            border-radius: 8px;
-        }
-        
-        input[type="email"] {
-            width: 100%;
-            padding: 10px;
-            margin-bottom: 10px;
-            border: 1px solid #ddd;
-            border-radius: 4px;
-        }
-        
-        button {
-            background-color: #4CAF50;
-            color: white;
-            padding: 10px 15px;
-            border: none;
-            border-radius: 4px;
-            cursor: pointer;
-        }
-        
-        .message {
-            margin-top: 10px;
-            padding: 10px;
-            display: none;
-        }
-        
-        .success {
-            background-color: #d4edda;
-            color: #155724;
-        }
-        
-        .error {
-            background-color: #f8d7da;
-            color: #721c24;
-        }
-    </style>
-</head>
-<body>
-    <div class="form-container">
-        <h2>Subscribe to our Travel Newsletter</h2>
-        <p>Get the latest travel deals and tips delivered to your inbox.</p>
-        
->>>>>>> cf5860c1
         <form id="newsletter-form">
             <input type="email" id="email" placeholder="Your email address" required>
             <button type="submit">Subscribe</button>
@@ -121,4 +70,4 @@
         });
     </script>
 </body>
-</html>+</html>
